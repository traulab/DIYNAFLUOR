from fluorometer import Fluorometer
import serial.tools.list_ports
import tkinter as tk
from tkinter import ttk
import matplotlib.pyplot as plt
from matplotlib.backends.backend_tkagg import FigureCanvasTkAgg
from scipy.stats import linregress
import numpy as np
import threading

class QuantificationKit:
    """
    A class representing a quantification kit used for measuring DNA concentrations.

    Attributes:
        name (str): The name of the quantification kit.
        units (str): The units of measurement.
        standards (list): Concentrations of the calibration standards.
        tube_volume (float): The volume (uL) of fluid (sample + mix) used for measurements.
        led_power (float): The power (arb %) of the LED to use for measurements.
    """

    def __init__(self, name, units, standards, tube_volume, led_power):
        self.name = name
        self.units = units
        self.standards = standards
        self.tube_volume = tube_volume
        self.led_power = led_power

    def calculate_tube_concentrations(self, standard_measurements, measurements):
        """
        Calculates the concentrations of the measurements by fitting a curve
        to a set of standard calibrants.

        Args:
            standard_measurements (list): A list of standard calibrant measurements.
            measurements (list): A list of sample measurements.

        Returns:
            list: A list of tube concentrations corresponding to the measurements.
        """
        # Fit a line to standard_measurements and standards
        slope, intercept, _, _, _ = linregress(standard_measurements, self.standards)
        
        # Calculate the concentrations of the measurements using the fitted line
        tube_concentrations = (np.asarray(measurements) * slope + intercept)
        
        return tube_concentrations

    def calculate_sample_concentrations(self, sample_volumes, tube_concentrations):
        """
        Converts tube concentrations (i.e. concentration in thbe measured tube)
        to sample concentrations (i.e. concentration in the original sample).

        Args:
            sample_volumes (list): A list of sample volumes (uL).
            tube_concentrations (list): A list of tube concentrations.

        Returns:
            list: A list of sample concentrations corresponding to the given tube concentrations.
        """
        sample_concentrations = [tc * self.tube_volume / sv for tc, sv in zip(tube_concentrations, sample_volumes)]
        return sample_concentrations

# Supported quantification kits
quantification_kits = [
    QuantificationKit("QuBit HS", "ng/mL", [
        0.0,
        500.0
    ], 200, 100),
    QuantificationKit("QuBit BR", "ng/mL", [
        0.0,
        5000.0
    ], 200, 100),
]

class QuantificationKitModel:
    """
    Handles the state of a quantification kit measurement.

    Attributes:
        quantification_kit (QuantificationKit): The quantification kit used for measurements.
        units (str): The units of measurement for the quantification kit.
        standard_measurements (list): A list of standard calibrant measurements.
        standard_concentrations (list): A list of standard calibrant concentrations.
        measurements (list): A list of sample measurements.
        sample_inputs (list): A list of input volumes for the samples.
        tube_concentrations (list): A list of calculated concentrations for the tubes.
        sample_concentrations (list): A list of calculated concentrations for the original samples.
        error (bool): Indicates if there was an error during measurement.

    Properties:
        current_instruction (str): Returns the current instruction for display to the user.

    Methods:
        generate_fitting_curve(): Generates a fitting curve based on the standard measurements.
        measure(port, led_power, known_concentration, sample_input): Performs a measurement using the fluorometer.
    """

    def __init__(self, quantification_kit):
        self.quantification_kit = quantification_kit
        self.units = self.quantification_kit.units
        self.standard_measurements = []
        self.standard_concentrations = []
        self.measurements = []
        self.sample_inputs = []
        self.tube_concentrations = []
        self.sample_concentrations = []
        self.error = False

    @property
    def current_instruction(self):
        if self.error:
            return "Previous measurement failed.\nCheck the fluorometer is connected."
        elif len(self.standard_measurements) < len(self.quantification_kit.standards):
            return f"Please measure standard #{len(self.standard_measurements)+1}."
        else:
            return "Please measure sample."

    def generate_fitting_curve(self):
        """
        Generates a fitting curve based on the standard measurements and the quantification kit.

        Returns:
            A tuple containing two lists:
            - The calculated concentrations based on the standard measurements and the generated curve.
            - The y-values of the generated curve.
        """
        if len(self.standard_measurements) < len(self.quantification_kit.standards):
            return [], []
        y = np.linspace(np.min(self.standard_measurements), np.max(self.standard_measurements), 100)
        return self.quantification_kit.calculate_tube_concentrations(self.standard_measurements, y), y
    
    def measure(self, port, led_power, known_concentration, sample_input):
        """
        Measures the sample concentration using the fluorometer.

        Args:
            port (str): The serial port connected to the fluorometer.
            led_power (float): Unused.
            known_concentration (float): Unused.
            sample_input (float): The initial volume of the sample.

        Returns:
            None

        Raises:
            Exception: If the measurement fails.
        """
        try:
            with Fluorometer(port=port) as f:
                measurement = f.read(self.quantification_kit.led_power)
                self.error = False
        except Exception as e:
            self.error = True
            print("Measure failed with exception:")
            print(e)
            return

        if len(self.standard_measurements) < len(self.quantification_kit.standards):
            self.standard_concentrations.append(self.quantification_kit.standards[len(self.standard_measurements)])
            self.standard_measurements.append(measurement)
        else:
            self.measurements.append(measurement)
            self.sample_inputs.append(sample_input)
            self.tube_concentrations = self.quantification_kit.calculate_tube_concentrations(
                self.standard_measurements,
                self.measurements
            )
            self.sample_concentrations = self.quantification_kit.calculate_sample_concentrations(
                self.sample_inputs,
                self.tube_concentrations
            )

class FluorometerModel:
    """
    Represents a fluorometer model used for measuring raw fluorescence.

    Attributes:
        units (str): The units of measurement for fluorescence readout.
        standard_measurements (list): A list of standard measurements.
        standard_concentrations (list): A list of standard concentrations.
        measurements (list): A list of measurements.
        sample_inputs (list): A list of input volumes for the samples.
        tube_concentrations (list): A list of calculated concentrations for the tubes.
        sample_concentrations (list): A list of calculated concentrations for the original samples.
        error (bool): Indicates if there was an error during measurement.

    Properties:
        current_instruction (str): Returns the current instruction for display to the user.

    Methods:
        generate_fitting_curve(): Generates a fitting curve (stubbed here).
        measure(port, led_power, known_concentration, sample_input): Measures the fluorescence.

    """

    def __init__(self):
        self.units = "arb."
        self.standard_measurements = []
        self.standard_concentrations = []
        self.measurements = []
        self.sample_inputs = []
        self.tube_concentrations = []
        self.sample_concentrations = []
        self.error = False

    @property
    def current_instruction(self):
        if self.error:
            return "Previous measurement failed. Please check the fluorometer is connected and try again."
        else:
            return "Please measure sample."

    def generate_fitting_curve(self):
        return [], []
    
    def measure(self, port, led_power, known_concentration, sample_input):
        """
        Measures the sample fluorescence using the fluorometer.

        Args:
            port (str): The serial port connected to the fluorometer.
            led_power (float): Power output of the LED to use during measurement (arb %).
            known_concentration (float): The known concentration of the sample.
            sample_input (float): The initial input concentration of the sample, if applicable.

        Returns:
            None

        Raises:
            Exception: If the measurement fails.
        """
        try:
            with Fluorometer(port=port) as f:
                measurement = f.read(led_power)
                self.error = False
        except Exception as e:
            self.error = True
            print("Measure failed with exception:")
            print(e)
            return

        self.tube_concentrations.append(known_concentration)
        self.sample_concentrations.append(known_concentration * 200 / sample_input)
        self.sample_inputs.append(sample_input)
        self.measurements.append(measurement)

class FluorometerUI(tk.Tk):
    """
    The main user interface class for the DIYNAFLUOR Fluorometer application.

    This class extends the `tk.Tk` class and provides the GUI for controlling the fluorometer and performing measurements.
    """
    _FLUOROMETER_MODE = -1

    def __init__(self, *args, **kwargs):
        super().__init__(*args, **kwargs)
        self.title("DIYNAFLUOR Fluorometer")
        # Add explicit quit handler, since on some systems the window close button doesn't work
        self.protocol("WM_DELETE_WINDOW", self._quit)
        self.model = QuantificationKitModel(quantification_kits[0])
        self.create_widgets()
        self.refresh_com_ports()
        self.sync_model()

    def _quit(self):
        self.quit()
        self.destroy()

    def _generate_float_validator(self, variable, clamp_min=None, clamp_max=None):
        def _validate_float(value_if_allowed, validate_type):
            # Allow blank values / a bare minus sign for key validation,
            # but set the value to 0/clamp_min if the field is empty or invalid
            # when focus leaves it
            if value_if_allowed == '' or value_if_allowed == '-':
                if validate_type == 'focusout':
                    variable.set(clamp_min if clamp_min is not None else 0)
                return True
            try:
                float_val = float(value_if_allowed)

                # Clamp to min/max values when losing focus
                if validate_type == 'focusout':
                    if clamp_min is not None and float_val <= clamp_min:
                        variable.set(clamp_min)
                    elif clamp_max is not None and float_val >= clamp_max:
                        variable.set(clamp_max)

                return True
            except ValueError:
                return False
        return _validate_float

    def _change_com_port(self, *args):
        # Reset model when changing COM ports
        self._do_restart()

    def _change_mode(self, *args):
        self._do_restart()

        # Enable known concentration/led power fields for fluorometer mode,
        # and disable them for quantification kit mode
        if self.mode.get() == self._FLUOROMETER_MODE:
            self.known_concentration_entry.config(state='enabled')
            self.sample_input_entry.config(state='disabled')
            self.led_power_scale.config(state='enabled')
            self.measured_concentration_label_string.set("Sample Fluoresence:")
        else:
            self.known_concentration_entry.config(state='disabled')
            self.sample_input_entry.config(state='enabled')
            self.led_power_scale.config(state='disabled')
            self.led_power.set(self.model.quantification_kit.led_power)
            self.measured_concentration_label_string.set("Sample Concentration:")

    def _do_restart(self):
        if self.mode.get() == self._FLUOROMETER_MODE:
            self.model = FluorometerModel()
        else:
            self.model = QuantificationKitModel(quantification_kits[self.mode.get()])
        self.measure_button.config(state='enabled')
        self.sync_model()

    def _do_measure(self):
        # We perform measurements in a seperate thread, since they block on
        # serial port access which would cause the UI to freeze.
        measure_thread = threading.Thread(target=self._measure_thread)
        measure_thread.start()
        self.current_step_text.set("Measuring...")
        self.measure_button.config(state='disabled')
        self.restart_button.config(state='disabled')
        self.save_button.config(state='disabled')

    def _measure_done(self):
        self.measure_button.config(state='enabled')
        self.restart_button.config(state='enabled')
        self.save_button.config(state='enabled')
        self.sync_model()
    
    def _measure_thread(self):
        try:
            self.model.measure(
                port=self.selected_com_port.get(),
                led_power=self.led_power.get(),
                known_concentration=self.known_concentration.get(),
                sample_input=self.sample_input.get()
            )
        finally:
            self.after(0, self._measure_done)

    def _do_save(self):
        filetypes = [('CSV Files', '*.csv')]
        filename = tk.filedialog.asksaveasfilename(filetypes=filetypes, defaultextension='.csv')
        if filename:
            # Save the data to the CSV file
            with open(filename, 'w') as f:
                f.write(f"Sample Concentration ({self.model.units}), Measured Flouresence (arb.), Tube Concentration ({self.model.units}), Sample Input (uL)\n")
                for sc, m, tc, df in zip(self.model.sample_concentrations, self.model.measurements, self.model.tube_concentrations, self.model.sample_inputs):
                    f.write(f"{sc},{m},{tc},{df}\n")
            print(f"Data saved to {filename}")

    def create_widgets(self):
        """Create and lay out widgets for the main application window."""
        # Configure the default options
        self.mode = tk.IntVar(value=0)
        self.selected_com_port = tk.StringVar(value=Fluorometer.DEMO_PORT)
        self.current_step_text = tk.StringVar(value="")
        self.led_power = tk.DoubleVar(value=100)
<<<<<<< HEAD
        self.known_concentration = tk.DoubleVar(value=0.0)
        self.sample_input = tk.DoubleVar(value=10.0)
=======
        self.known_concentration = tk.DoubleVar(value=0)
        self.dilution_factor = tk.DoubleVar(value=1)
>>>>>>> 90c172da
        self.measured_concentration_label_string = tk.StringVar(value="Sample Concentration:")
        self.measured_concentration_string = tk.StringVar(value="-.--")
        self.measured_concentration_units_string = tk.StringVar(value=self.model.units)
        self.known_concentration_label_string = tk.StringVar(value="Known Concentration (ng/nL):")

        # Configure trace functions
        self.selected_com_port.trace_add('write', self._change_com_port)
        self.mode.trace_add('write', self._change_mode)

        # Plot Frame
        plot_frame = ttk.Frame(self, padding="3")
        plot_frame.grid(row=0, column=0, columnspan=2, sticky="ew")
        fig, self.plot_ax = plt.subplots()
        self.fig_canvas = FigureCanvasTkAgg(fig, master=plot_frame)
        self.fig_canvas.get_tk_widget().grid(row=0, column=0, sticky="nsew")

        # Left Column Frame
        left_column_frame = ttk.Frame(self, padding="3")
        mode_labelframe = ttk.LabelFrame(left_column_frame, text="Mode:", padding="3")
        mode_inner_frame = ttk.Frame(mode_labelframe)
        last_kit_idx = 0
        for kit_idx, kit in enumerate(quantification_kits):
            ttk.Radiobutton(mode_inner_frame, text=kit.name, value=kit_idx, variable=self.mode).grid(row=kit_idx, column=0, sticky="ew")
            last_kit_idx = kit_idx
        ttk.Radiobutton(mode_inner_frame, text="Fluorometer", value=self._FLUOROMETER_MODE, variable=self.mode).grid(row=last_kit_idx+1, column=0, sticky="ew")
        led_power_label = ttk.Label(left_column_frame, text="LED Power (%):")
        self.led_power_scale = ttk.Spinbox(left_column_frame, from_=0, to=100, width=5, textvariable=self.led_power, validate='all',
                                           validatecommand=(self.register(self._generate_float_validator(self.led_power, clamp_min=0, clamp_max=100)), '%P', '%V'),
                                           state='disabled')

        # Right Column Frame
        right_column_frame = ttk.Frame(self, padding="3")
        com_port_label = ttk.Label(right_column_frame, text="COM Port:")
        self.com_port_combobox = ttk.Combobox(right_column_frame, textvariable=self.selected_com_port)
        known_concentration_label = ttk.Label(right_column_frame, textvariable=self.known_concentration_label_string)
        self.known_concentration_entry = ttk.Entry(right_column_frame, textvariable=self.known_concentration, state='disabled',
<<<<<<< HEAD
                                              validate='key', validatecommand=(self.register(self._validate_float), '%P'))
        sample_input_label = ttk.Label(right_column_frame, text="Sample Input (uL):")
        self.sample_input_entry = ttk.Entry(right_column_frame, textvariable=self.sample_input, validate='key',
                                          validatecommand=(self.register(self._validate_float), '%P'))
=======
                                              validate='all', validatecommand=(self.register(self._generate_float_validator(self.known_concentration, clamp_min=0)), '%P', '%V'))
        dilution_factor_label = ttk.Label(right_column_frame, text="Dilution Factor:")
        self.dilution_factor_entry = ttk.Entry(right_column_frame, textvariable=self.dilution_factor, validate='all',
                                          validatecommand=(self.register(self._generate_float_validator(self.dilution_factor, clamp_min=0)), '%P', '%V'))
>>>>>>> 90c172da
        current_step_label = ttk.Label(right_column_frame, textvariable=self.current_step_text, foreground="red", font=("Arial", 16, "bold"), anchor='center')

        # Control Frame for Measure Button and Measured Concentration Label
        control_frame = ttk.Frame(self, padding="3")
        self.measure_button = ttk.Button(control_frame, text="Measure", command=self._do_measure)
        self.restart_button = ttk.Button(control_frame, text="Restart", command=self._do_restart)
        self.save_button = ttk.Button(control_frame, text="Save", command=self._do_save)
        measured_concentration_frame = ttk.Frame(control_frame)
        measured_concentration_label = ttk.Label(measured_concentration_frame, textvariable=self.measured_concentration_label_string)
        measured_concentration_entry = ttk.Entry(measured_concentration_frame, textvariable=self.measured_concentration_string, state='readonly', width=10)
        measured_concentration_units_label = ttk.Label(measured_concentration_frame, textvariable=self.measured_concentration_units_string)

        # Layout Configuration
        left_column_frame.grid(row=1, column=0, sticky="nsew", padx=(0, 10))
        right_column_frame.grid(row=1, column=1, sticky="nsew")
        control_frame.grid(row=2, column=0, columnspan=2, pady=(10, 0), sticky="ew")

        # Configure grid for left column frame
        mode_labelframe.grid(row=0, column=0, sticky="ew", columnspan=2)
        mode_inner_frame.grid(row=0, column=0, pady=5)
        led_power_label.grid(row=3, column=0, pady=(10, 0), sticky="w")
        self.led_power_scale.grid(row=3, column=1, pady=(10, 0), sticky="ew")

        # Configure grid for right column frame
        com_port_label.grid(row=0, column=0, pady=(10, 0), sticky="w")
        self.com_port_combobox.grid(row=0, column=1, pady=(10, 0), sticky="ew")
        known_concentration_label.grid(row=1, column=0, sticky="w")
        self.known_concentration_entry.grid(row=1, column=1, sticky="ew")
        sample_input_label.grid(row=2, column=0, sticky="w")
        self.sample_input_entry.grid(row=2, column=1, sticky="ew")
        current_step_label.grid(row=3, column=0, columnspan=2, sticky="ew", pady=(20, 0))

        # Configure grid for control frame
        self.measure_button.grid(row=0, column=0, sticky="w", padx=(20, 0), pady=(0, 10), ipadx=20, ipady=5)
        self.restart_button.grid(row=0, column=1, sticky="w", padx=(20, 0), pady=(0, 10), ipadx=20, ipady=5)
        self.save_button.grid(row=0, column=2, sticky="w", padx=(20, 0), pady=(0, 10), ipadx=20, ipady=5)
        measured_concentration_frame.grid(row=0, column=3, sticky="ew", padx=(20, 20), pady=(0, 10))

        # Configure grid for measured concentration frame
        measured_concentration_label.grid(row=0, column=0, sticky="w")
        measured_concentration_entry.grid(row=0, column=1, sticky="ew", padx=(10, 10))
        measured_concentration_units_label.grid(row=0, column=2, sticky="w")

        # Adjust grid configuration for scalability
        self.columnconfigure(1, weight=1)
        left_column_frame.columnconfigure(1, weight=1)
        mode_labelframe.columnconfigure(0, weight=1)
        right_column_frame.columnconfigure(1, weight=1)
        plot_frame.columnconfigure(0, weight=1)
        control_frame.columnconfigure(1, weight=1)
        self.rowconfigure(1, weight=1)
        
    def refresh_com_ports(self):
        # Refresh the COM port list (default to DEMO port if no COM ports are available)
        current_com_port = self.selected_com_port.get()
        ports = [port.device for port in serial.tools.list_ports.comports()]
        ports.append(Fluorometer.DEMO_PORT)
        if current_com_port not in ports:
            current_com_port = Fluorometer.DEMO_PORT
        self.selected_com_port.set(current_com_port)
        self.com_port_combobox['values'] = ports
    
    def sync_model(self):
        # Synchronise UI to model
        self.current_step_text.set(self.model.current_instruction)
        if self.mode.get() == self._FLUOROMETER_MODE:
            if len(self.model.measurements) > 0:
                self.measured_concentration_string.set(f"{self.model.measurements[-1]:.2f}")
            else:
                self.measured_concentration_string.set("-.--")
        else:
            if len(self.model.sample_concentrations) > 0:
                self.measured_concentration_string.set(f"{self.model.sample_concentrations[-1]:.2f}")
            else:
                self.measured_concentration_string.set("-.--")
        self.measured_concentration_units_string.set(value=self.model.units)

        self.known_concentration_label_string.set(f"Known Concentration ({self.model.units}):")

        # Update plot
        self.plot_ax.clear()
        self.plot_ax.plot(self.model.standard_concentrations, self.model.standard_measurements, 'go')
        self.plot_ax.plot(*self.model.generate_fitting_curve(), '--', color='grey')
        self.plot_ax.plot(self.model.tube_concentrations, self.model.measurements, 'bo')
        self.plot_ax.set_xlabel(f'Tube Concentration ({self.model.units})')
        self.plot_ax.set_ylabel('Fluorescence (arb. units)')
        self.plot_ax.set_title('Fluorescence Measurements')
        self.fig_canvas.draw()

if __name__ == "__main__":
    # Run GUI main loop
    root = FluorometerUI()
    root.mainloop()<|MERGE_RESOLUTION|>--- conflicted
+++ resolved
@@ -366,13 +366,8 @@
         self.selected_com_port = tk.StringVar(value=Fluorometer.DEMO_PORT)
         self.current_step_text = tk.StringVar(value="")
         self.led_power = tk.DoubleVar(value=100)
-<<<<<<< HEAD
         self.known_concentration = tk.DoubleVar(value=0.0)
         self.sample_input = tk.DoubleVar(value=10.0)
-=======
-        self.known_concentration = tk.DoubleVar(value=0)
-        self.dilution_factor = tk.DoubleVar(value=1)
->>>>>>> 90c172da
         self.measured_concentration_label_string = tk.StringVar(value="Sample Concentration:")
         self.measured_concentration_string = tk.StringVar(value="-.--")
         self.measured_concentration_units_string = tk.StringVar(value=self.model.units)
@@ -409,17 +404,10 @@
         self.com_port_combobox = ttk.Combobox(right_column_frame, textvariable=self.selected_com_port)
         known_concentration_label = ttk.Label(right_column_frame, textvariable=self.known_concentration_label_string)
         self.known_concentration_entry = ttk.Entry(right_column_frame, textvariable=self.known_concentration, state='disabled',
-<<<<<<< HEAD
-                                              validate='key', validatecommand=(self.register(self._validate_float), '%P'))
+                                              validate='all', validatecommand=(self.register(self._generate_float_validator(self.known_concentration, clamp_min=0)), '%P', '%V'))
         sample_input_label = ttk.Label(right_column_frame, text="Sample Input (uL):")
-        self.sample_input_entry = ttk.Entry(right_column_frame, textvariable=self.sample_input, validate='key',
-                                          validatecommand=(self.register(self._validate_float), '%P'))
-=======
-                                              validate='all', validatecommand=(self.register(self._generate_float_validator(self.known_concentration, clamp_min=0)), '%P', '%V'))
-        dilution_factor_label = ttk.Label(right_column_frame, text="Dilution Factor:")
-        self.dilution_factor_entry = ttk.Entry(right_column_frame, textvariable=self.dilution_factor, validate='all',
-                                          validatecommand=(self.register(self._generate_float_validator(self.dilution_factor, clamp_min=0)), '%P', '%V'))
->>>>>>> 90c172da
+        self.sample_input_entry = ttk.Entry(right_column_frame, textvariable=self.sample_input, validate='all',
+                                          validatecommand=(self.register(self._generate_float_validator(self.sample_input, clamp_min=0)), '%P', '%V'))
         current_step_label = ttk.Label(right_column_frame, textvariable=self.current_step_text, foreground="red", font=("Arial", 16, "bold"), anchor='center')
 
         # Control Frame for Measure Button and Measured Concentration Label
